/*
 * Copyright 2019 the original author or authors.
 *
 * Licensed under the Apache License, Version 2.0 (the "License");
 * you may not use this file except in compliance with the License.
 * You may obtain a copy of the License at
 *
 *      http://www.apache.org/licenses/LICENSE-2.0
 *
 * Unless required by applicable law or agreed to in writing, software
 * distributed under the License is distributed on an "AS IS" BASIS,
 * WITHOUT WARRANTIES OR CONDITIONS OF ANY KIND, either express or implied.
 * See the License for the specific language governing permissions and
 * limitations under the License.
 */
package org.gradle.internal.service.scopes;

import org.gradle.api.internal.cache.StringInterner;
import org.gradle.api.internal.changedetection.state.DefaultExecutionHistoryCacheAccess;
import org.gradle.api.invocation.Gradle;
import org.gradle.cache.CacheBuilder;
import org.gradle.cache.CacheRepository;
import org.gradle.cache.FileLockManager;
import org.gradle.cache.PersistentCache;
import org.gradle.cache.internal.InMemoryCacheDecoratorFactory;
import org.gradle.caching.internal.command.BuildCacheCommandFactory;
import org.gradle.caching.internal.controller.BuildCacheController;
import org.gradle.execution.plan.DefaultPlanExecutor;
import org.gradle.execution.plan.PlanExecutor;
import org.gradle.initialization.BuildCancellationToken;
import org.gradle.internal.concurrent.ExecutorFactory;
import org.gradle.internal.concurrent.ParallelismConfigurationManager;
import org.gradle.internal.event.ListenerManager;
import org.gradle.internal.execution.CachingResult;
import org.gradle.internal.execution.CurrentSnapshotResult;
import org.gradle.internal.execution.IncrementalChangesContext;
import org.gradle.internal.execution.IncrementalContext;
import org.gradle.internal.execution.InputChangesContext;
import org.gradle.internal.execution.OutputChangeListener;
import org.gradle.internal.execution.Result;
import org.gradle.internal.execution.UpToDateResult;
import org.gradle.internal.execution.WorkExecutor;
import org.gradle.internal.execution.history.ExecutionHistoryCacheAccess;
import org.gradle.internal.execution.history.ExecutionHistoryStore;
import org.gradle.internal.execution.history.OutputFilesRepository;
import org.gradle.internal.execution.history.changes.ExecutionStateChangeDetector;
import org.gradle.internal.execution.history.impl.DefaultExecutionHistoryStore;
import org.gradle.internal.execution.history.impl.DefaultOutputFilesRepository;
import org.gradle.internal.execution.impl.DefaultWorkExecutor;
import org.gradle.internal.execution.steps.BroadcastChangingOutputsStep;
import org.gradle.internal.execution.steps.CacheStep;
import org.gradle.internal.execution.steps.CancelExecutionStep;
import org.gradle.internal.execution.steps.CatchExceptionStep;
import org.gradle.internal.execution.steps.CleanupOutputsStep;
import org.gradle.internal.execution.steps.CreateOutputsStep;
import org.gradle.internal.execution.steps.ExecuteStep;
import org.gradle.internal.execution.steps.RecordOutputsStep;
import org.gradle.internal.execution.steps.ResolveCachingStateStep;
import org.gradle.internal.execution.steps.ResolveChangesStep;
import org.gradle.internal.execution.steps.ResolveInputChangesStep;
import org.gradle.internal.execution.steps.SkipUpToDateStep;
import org.gradle.internal.execution.steps.SnapshotOutputsStep;
import org.gradle.internal.execution.steps.StoreSnapshotsStep;
import org.gradle.internal.execution.steps.TimeoutStep;
import org.gradle.internal.execution.steps.legacy.MarkSnapshottingInputsFinishedStep;
import org.gradle.internal.execution.timeout.TimeoutHandler;
import org.gradle.internal.resources.ResourceLockCoordinationService;
import org.gradle.internal.scan.config.BuildScanPluginApplied;
import org.gradle.internal.scopeids.id.BuildInvocationScopeId;
import org.gradle.internal.work.WorkerLeaseService;
import org.gradle.util.GradleVersion;

import java.util.Collections;

import static org.gradle.cache.internal.filelock.LockOptionsBuilder.mode;

public class ExecutionGradleServices {
    ExecutionHistoryCacheAccess createCacheAccess(Gradle gradle, CacheRepository cacheRepository, InMemoryCacheDecoratorFactory inMemoryCacheDecoratorFactory) {
        return new DefaultExecutionHistoryCacheAccess(gradle, cacheRepository, inMemoryCacheDecoratorFactory);
    }

    ExecutionHistoryStore createExecutionHistoryStore(ExecutionHistoryCacheAccess executionHistoryCacheAccess, StringInterner stringInterner) {
        return new DefaultExecutionHistoryStore(executionHistoryCacheAccess, stringInterner);
    }

    OutputFilesRepository createOutputFilesRepository(CacheRepository cacheRepository, Gradle gradle, InMemoryCacheDecoratorFactory inMemoryCacheDecoratorFactory) {
        PersistentCache cacheAccess = cacheRepository
            .cache(gradle, "buildOutputCleanup")
            .withCrossVersionCache(CacheBuilder.LockTarget.DefaultTarget)
            .withDisplayName("Build Output Cleanup Cache")
            .withLockOptions(mode(FileLockManager.LockMode.None))
            .withProperties(Collections.singletonMap("gradle.version", GradleVersion.current().getVersion()))
            .open();
        return new DefaultOutputFilesRepository(cacheAccess, inMemoryCacheDecoratorFactory);
    }

    PlanExecutor createPlanExecutor(
        ParallelismConfigurationManager parallelismConfigurationManager,
        ExecutorFactory executorFactory,
        WorkerLeaseService workerLeaseService,
        BuildCancellationToken cancellationToken,
        ResourceLockCoordinationService coordinationService) {
        int parallelThreads = parallelismConfigurationManager.getParallelismConfiguration().getMaxWorkerCount();
        if (parallelThreads < 1) {
            throw new IllegalStateException(String.format("Cannot create executor for requested number of worker threads: %s.", parallelThreads));
        }

        // TODO: Make plan executor respond to changes in parallelism configuration
        return new DefaultPlanExecutor(
            parallelismConfigurationManager.getParallelismConfiguration(),
            executorFactory,
            workerLeaseService,
            cancellationToken,
            coordinationService
        );
    }

    OutputChangeListener createOutputChangeListener(ListenerManager listenerManager) {
        return listenerManager.getBroadcaster(OutputChangeListener.class);
    }

    public WorkExecutor<IncrementalContext, CachingResult> createWorkExecutor(
        BuildCacheCommandFactory buildCacheCommandFactory,
        BuildCacheController buildCacheController,
        BuildScanPluginApplied buildScanPlugin,
        BuildCancellationToken cancellationToken,
        BuildInvocationScopeId buildInvocationScopeId,
        ExecutionStateChangeDetector changeDetector,
        OutputChangeListener outputChangeListener,
        OutputFilesRepository outputFilesRepository,
        TimeoutHandler timeoutHandler
    ) {
<<<<<<< HEAD
        return new DefaultWorkExecutor<IncrementalContext, UpToDateResult>(
            new ResolveChangesStep<UpToDateResult>(changeDetector,
                new SkipUpToDateStep<IncrementalChangesContext>(
                    new RecordOutputsStep<IncrementalChangesContext>(outputFilesRepository,
                        new StoreSnapshotsStep<IncrementalChangesContext>(
                            new BroadcastChangingOutputsStep<IncrementalChangesContext, CurrentSnapshotResult>(outputChangeListener,
                                new CacheStep(buildCacheController, buildCacheCommandFactory,
                                    new SnapshotOutputsStep<IncrementalChangesContext>(buildInvocationScopeId.getId(),
                                        new CreateOutputsStep<IncrementalChangesContext, Result>(
                                            new CatchExceptionStep<IncrementalChangesContext>(
                                                new TimeoutStep<IncrementalChangesContext>(timeoutHandler,
                                                    new CancelExecutionStep<IncrementalChangesContext>(cancellationToken,
                                                        new ResolveInputChangesStep<IncrementalChangesContext>(
                                                            new CleanupOutputsStep<InputChangesContext, Result>(
                                                                new ExecuteStep<InputChangesContext>()
=======
        return new DefaultWorkExecutor<IncrementalContext, CachingResult>(
            new ResolveCachingStateStep(buildCacheController, buildScanPlugin.isBuildScanPluginApplied(),
                new MarkSnapshottingInputsFinishedStep<UpToDateResult>(
                    new ResolveChangesStep<UpToDateResult>(changeDetector,
                        new SkipUpToDateStep<IncrementalChangesContext>(
                            new RecordOutputsStep<IncrementalChangesContext>(outputFilesRepository,
                                new StoreSnapshotsStep<IncrementalChangesContext>(
                                    new BroadcastChangingOutputsStep<IncrementalChangesContext, CurrentSnapshotResult>(outputChangeListener,
                                        new CacheStep(buildCacheController, buildCacheCommandFactory,
                                            new SnapshotOutputsStep<IncrementalChangesContext>(buildInvocationScopeId.getId(),
                                                new CreateOutputsStep<IncrementalChangesContext, Result>(
                                                    new CatchExceptionStep<IncrementalChangesContext>(
                                                        new TimeoutStep<IncrementalChangesContext>(timeoutHandler,
                                                            new CancelExecutionStep<IncrementalChangesContext>(cancellationToken,
                                                                new ExecuteStep<IncrementalChangesContext>()
>>>>>>> f7abeaa5
                                                            )
                                                        )
                                                    )
                                                )
                                            )
                                        )
                                    )
                                )
                            )
                        )
                    )
                )
            )
        );
    }
}<|MERGE_RESOLUTION|>--- conflicted
+++ resolved
@@ -130,23 +130,6 @@
         OutputFilesRepository outputFilesRepository,
         TimeoutHandler timeoutHandler
     ) {
-<<<<<<< HEAD
-        return new DefaultWorkExecutor<IncrementalContext, UpToDateResult>(
-            new ResolveChangesStep<UpToDateResult>(changeDetector,
-                new SkipUpToDateStep<IncrementalChangesContext>(
-                    new RecordOutputsStep<IncrementalChangesContext>(outputFilesRepository,
-                        new StoreSnapshotsStep<IncrementalChangesContext>(
-                            new BroadcastChangingOutputsStep<IncrementalChangesContext, CurrentSnapshotResult>(outputChangeListener,
-                                new CacheStep(buildCacheController, buildCacheCommandFactory,
-                                    new SnapshotOutputsStep<IncrementalChangesContext>(buildInvocationScopeId.getId(),
-                                        new CreateOutputsStep<IncrementalChangesContext, Result>(
-                                            new CatchExceptionStep<IncrementalChangesContext>(
-                                                new TimeoutStep<IncrementalChangesContext>(timeoutHandler,
-                                                    new CancelExecutionStep<IncrementalChangesContext>(cancellationToken,
-                                                        new ResolveInputChangesStep<IncrementalChangesContext>(
-                                                            new CleanupOutputsStep<InputChangesContext, Result>(
-                                                                new ExecuteStep<InputChangesContext>()
-=======
         return new DefaultWorkExecutor<IncrementalContext, CachingResult>(
             new ResolveCachingStateStep(buildCacheController, buildScanPlugin.isBuildScanPluginApplied(),
                 new MarkSnapshottingInputsFinishedStep<UpToDateResult>(
@@ -161,8 +144,11 @@
                                                     new CatchExceptionStep<IncrementalChangesContext>(
                                                         new TimeoutStep<IncrementalChangesContext>(timeoutHandler,
                                                             new CancelExecutionStep<IncrementalChangesContext>(cancellationToken,
-                                                                new ExecuteStep<IncrementalChangesContext>()
->>>>>>> f7abeaa5
+                                                                new ResolveInputChangesStep<IncrementalChangesContext>(
+                                                                    new CleanupOutputsStep<InputChangesContext, Result>(
+                                                                        new ExecuteStep<InputChangesContext>()
+                                                                    )
+                                                                )
                                                             )
                                                         )
                                                     )
